"""
kissim.cli.main

Main command line interface (CLI) script defining sub-commands and arguments.

Resources:
- https://gist.github.com/lusis/624782
- https://docs.python.org/3/library/argparse.html#sub-commands

Special thanks to @jaimergp for the pointers.
"""

import argparse
import subprocess

<<<<<<< HEAD
from kissim.cli import encode_from_cli, compare_from_cli, tree_from_cli
=======
from kissim.cli import encode_from_cli, compare_from_cli, weights_from_cli, outliers_from_cli
>>>>>>> e9dfcf5c


def main():
    """
    Define CLI sub-commands and their arguments.
    Note: Package entry point points to this function.

    Sub-commands are:
    - encode
    - compare
    - tree
    """

    parser = argparse.ArgumentParser()
    subparsers = parser.add_subparsers()

    encode_subparser = subparsers.add_parser("encode")
    compare_subparser = subparsers.add_parser("compare")
<<<<<<< HEAD
    tree_subparser = subparsers.add_parser("tree")
=======
    weights_subparser = subparsers.add_parser("weights")
    outliers_subparser = subparsers.add_parser("outliers")
>>>>>>> e9dfcf5c

    # Arguments and function to be called for sub-command encode
    encode_subparser.add_argument(
        "-i",
        "--input",
        nargs="+",
        type=str,
        help="List of structure KLIFS IDs or path to txt file containing structure KLIFS IDs.",
        required=True,
    )
    encode_subparser.add_argument(
        "-o",
        "--output",
        type=str,
        help="Path to output JSON file containing fingerprint data.",
        required=True,
    )
    encode_subparser.add_argument(
        "-l",
        "--local",
        type=str,
        help="Path to KLIFS download folder. If set local KLIFS data is used, else remote KLIFS data.",
        required=False,
    )
    encode_subparser.add_argument(
        "-c",
        "--ncores",
        type=int,
        help="Number of cores. If 1 fingerprint generation in sequence, else in parallel.",
        required=False,
        default=1,
    )
    encode_subparser.set_defaults(func=encode_from_cli)

    # Arguments and function to be called for sub-command compare
    compare_subparser.add_argument(
        "-i",
        "--input",
        type=str,
        help="Path to JSON file containing fingerprint data.",
        required=True,
    )
    compare_subparser.add_argument(
        "-o",
        "--output",
        type=str,
        help="Path to output folder where distance CSV files will be saved.",
        required=True,
    )
    compare_subparser.add_argument(
        "-w",
        "--weights",
        type=float,
        nargs=15,
        help="Feature weights. Eeach feature must be set individually, all weights must sum up to 1.0.",
        required=False,
    )
    compare_subparser.add_argument(
        "-c",
        "--ncores",
        type=int,
        help="Number of cores. If 1 comparison in sequence, else in parallel.",
        required=False,
        default=1,
    )
    compare_subparser.set_defaults(func=compare_from_cli)

<<<<<<< HEAD
    # Arguments and function to be called for sub-command encode
    tree_subparser.add_argument(
        "-i",
        "--input",
        type=str,
        help="Path to a kissim kinase matrix CSV file.",
        required=True,
    )
    tree_subparser.add_argument(
        "-o",
        "--output",
        type=str,
        help="Path to the output tree file in Newick format.",
        required=True,
    )
    tree_subparser.add_argument(
        "-a",
        "--annotation",
        type=str,
        help="Path to the output annotation CSV file.",
        required=False,
    )
    tree_subparser.add_argument(
        "-c",
        "--clustering",
        type=str,
        help="Clustering method.",
        default="ward",
        choices=["ward", "complete", "weighted", "average", "centroid"],
    )
    tree_subparser.set_defaults(func=tree_from_cli)
=======
    # Arguments and function to be called for sub-command weights
    weights_subparser.add_argument(
        "-i",
        "--input",
        type=str,
        help="Path to CSV file containing feature distances.",
        required=True,
    )
    weights_subparser.add_argument(
        "-o",
        "--output",
        type=str,
        help="Path to output folder where fingerprint distance CSV file will be saved.",
        required=True,
    )
    weights_subparser.add_argument(
        "-w",
        "--weights",
        type=float,
        nargs=15,
        help="Feature weights. Each feature must be set individually, all weights must sum up to 1.0.",
        required=False,
    )
    weights_subparser.set_defaults(func=weights_from_cli)

    # Arguments and function to be called for sub-command outliers
    outliers_subparser.add_argument(
        "-i",
        "--input",
        type=str,
        help="Path to JSON file containing fingerprint data.",
        required=True,
    )
    outliers_subparser.add_argument(
        "-o",
        "--output",
        type=str,
        help="Path to output folder where outlier-free fingerprint data will be saved.",
        required=True,
    )
    outliers_subparser.add_argument(
        "-d",
        "--distance_max",
        type=float,
        help="Distance maximum value used to detect outliers that shall be removed.",
        required=True,
    )
    outliers_subparser.set_defaults(func=outliers_from_cli)
>>>>>>> e9dfcf5c

    args = parser.parse_args()
    try:
        args.func(args)
    except AttributeError:
        # Run help if no arguments were given
        subprocess.run(["kissim", "-h"])<|MERGE_RESOLUTION|>--- conflicted
+++ resolved
@@ -13,11 +13,7 @@
 import argparse
 import subprocess
 
-<<<<<<< HEAD
-from kissim.cli import encode_from_cli, compare_from_cli, tree_from_cli
-=======
-from kissim.cli import encode_from_cli, compare_from_cli, weights_from_cli, outliers_from_cli
->>>>>>> e9dfcf5c
+from kissim.cli import encode_from_cli, compare_from_cli, weights_from_cli, outliers_from_cli, tree_from_cli
 
 
 def main():
@@ -36,12 +32,9 @@
 
     encode_subparser = subparsers.add_parser("encode")
     compare_subparser = subparsers.add_parser("compare")
-<<<<<<< HEAD
-    tree_subparser = subparsers.add_parser("tree")
-=======
     weights_subparser = subparsers.add_parser("weights")
     outliers_subparser = subparsers.add_parser("outliers")
->>>>>>> e9dfcf5c
+    tree_subparser = subparsers.add_parser("tree")
 
     # Arguments and function to be called for sub-command encode
     encode_subparser.add_argument(
@@ -109,39 +102,6 @@
     )
     compare_subparser.set_defaults(func=compare_from_cli)
 
-<<<<<<< HEAD
-    # Arguments and function to be called for sub-command encode
-    tree_subparser.add_argument(
-        "-i",
-        "--input",
-        type=str,
-        help="Path to a kissim kinase matrix CSV file.",
-        required=True,
-    )
-    tree_subparser.add_argument(
-        "-o",
-        "--output",
-        type=str,
-        help="Path to the output tree file in Newick format.",
-        required=True,
-    )
-    tree_subparser.add_argument(
-        "-a",
-        "--annotation",
-        type=str,
-        help="Path to the output annotation CSV file.",
-        required=False,
-    )
-    tree_subparser.add_argument(
-        "-c",
-        "--clustering",
-        type=str,
-        help="Clustering method.",
-        default="ward",
-        choices=["ward", "complete", "weighted", "average", "centroid"],
-    )
-    tree_subparser.set_defaults(func=tree_from_cli)
-=======
     # Arguments and function to be called for sub-command weights
     weights_subparser.add_argument(
         "-i",
@@ -190,7 +150,38 @@
         required=True,
     )
     outliers_subparser.set_defaults(func=outliers_from_cli)
->>>>>>> e9dfcf5c
+
+    # Arguments and function to be called for sub-command tree
+    tree_subparser.add_argument(
+        "-i",
+        "--input",
+        type=str,
+        help="Path to a kissim kinase matrix CSV file.",
+        required=True,
+    )
+    tree_subparser.add_argument(
+        "-o",
+        "--output",
+        type=str,
+        help="Path to the output tree file in Newick format.",
+        required=True,
+    )
+    tree_subparser.add_argument(
+        "-a",
+        "--annotation",
+        type=str,
+        help="Path to the output annotation CSV file.",
+        required=False,
+    )
+    tree_subparser.add_argument(
+        "-c",
+        "--clustering",
+        type=str,
+        help="Clustering method.",
+        default="ward",
+        choices=["ward", "complete", "weighted", "average", "centroid"],
+    )
+    tree_subparser.set_defaults(func=tree_from_cli)
 
     args = parser.parse_args()
     try:
